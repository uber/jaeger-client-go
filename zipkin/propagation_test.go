// Copyright (c) 2017 Uber Technologies, Inc.
//
// Licensed under the Apache License, Version 2.0 (the "License");
// you may not use this file except in compliance with the License.
// You may obtain a copy of the License at
//
// http://www.apache.org/licenses/LICENSE-2.0
//
// Unless required by applicable law or agreed to in writing, software
// distributed under the License is distributed on an "AS IS" BASIS,
// WITHOUT WARRANTIES OR CONDITIONS OF ANY KIND, either express or implied.
// See the License for the specific language governing permissions and
// limitations under the License.

package zipkin

import (
	"strconv"
	"testing"

	opentracing "github.com/opentracing/opentracing-go"
	"github.com/stretchr/testify/assert"
	"github.com/stretchr/testify/require"
	"github.com/uber/jaeger-client-go"
)

var (
	rootSampled       = newSpanContext(1, 2, 0, true, map[string]string{"foo": "bar"})
	nonRootSampled    = newSpanContext(1, 2, 1, true, nil)
	nonRootNonSampled = newSpanContext(1, 2, 1, false, nil)
)

var (
	rootSampledHeader = opentracing.TextMapCarrier{
		"x-b3-traceid": "1",
		"x-b3-spanid":  "2",
		"x-b3-sampled": "1",
		"baggage-foo":  "bar",
	}
	nonRootSampledHeader = opentracing.TextMapCarrier{
		"x-b3-traceid":      "1",
		"x-b3-spanid":       "2",
		"x-b3-parentspanid": "1",
		"x-b3-sampled":      "1",
	}
	nonRootNonSampledHeader = opentracing.TextMapCarrier{
		"x-b3-traceid":      "1",
		"x-b3-spanid":       "2",
		"x-b3-parentspanid": "1",
		"x-b3-sampled":      "0",
	}
	rootSampledBooleanHeader = opentracing.TextMapCarrier{
		"x-b3-traceid": "1",
		"x-b3-spanid":  "2",
		"x-b3-sampled": "true",
	}
	nonRootSampledBooleanHeader = opentracing.TextMapCarrier{
		"x-b3-traceid":      "1",
		"x-b3-spanid":       "2",
		"x-b3-parentspanid": "1",
		"x-b3-sampled":      "true",
	}
	invalidHeader = opentracing.TextMapCarrier{
		"x-b3-traceid":      "jdkafhsd",
		"x-b3-spanid":       "afsdfsdf",
		"x-b3-parentspanid": "hiagggdf",
		"x-b3-sampled":      "sdfgsdfg",
	}
	sampled128bitTraceID = opentracing.TextMapCarrier{
		"x-b3-traceid": "463ac35c9f6413ad48485a3953bb6124",
		"x-b3-spanid":  "2",
		"x-b3-sampled": "1",
	}
	invalidTraceID = opentracing.TextMapCarrier{
		"x-b3-traceid": "00000000000000000000000000000000",
		"x-b3-spanid":  "2",
		"x-b3-sampled": "1",
	}
)

var (
	propagator = NewZipkinB3HTTPHeaderPropagator()
)

func newSpanContext(traceID, spanID, parentID uint64, sampled bool, baggage map[string]string) jaeger.SpanContext {
	return jaeger.NewSpanContext(
		jaeger.TraceID{Low: traceID},
		jaeger.SpanID(spanID),
		jaeger.SpanID(parentID),
		sampled,
		baggage,
	)
}

func TestExtractorInvalid(t *testing.T) {
	_, err := propagator.Extract(invalidHeader)
	assert.Error(t, err)
}

func TestExtractorRootSampled(t *testing.T) {
	ctx, err := propagator.Extract(rootSampledHeader)
	assert.Nil(t, err)
	assert.EqualValues(t, rootSampled, ctx)
}

func TestExtractorNonRootSampled(t *testing.T) {
	ctx, err := propagator.Extract(nonRootSampledHeader)
	assert.Nil(t, err)
	assert.EqualValues(t, nonRootSampled, ctx)
}

func TestExtractorNonRootNonSampled(t *testing.T) {
	ctx, err := propagator.Extract(nonRootNonSampledHeader)
	assert.Nil(t, err)
	assert.EqualValues(t, nonRootNonSampled, ctx)
}

func TestExtractorRootSampledBoolean(t *testing.T) {
	ctx, err := propagator.Extract(rootSampledBooleanHeader)
	assert.Nil(t, err)
	assert.EqualValues(t, rootSampled, ctx)
}

func TestExtractorNonRootSampledBoolean(t *testing.T) {
	ctx, err := propagator.Extract(nonRootSampledBooleanHeader)
	assert.Nil(t, err)
	assert.EqualValues(t, nonRootSampled, ctx)
}

func TestInjectorRootSampled(t *testing.T) {
	hdr := opentracing.TextMapCarrier{}
	err := propagator.Inject(rootSampled, hdr)
	assert.Nil(t, err)
	assert.EqualValues(t, rootSampledHeader, hdr)
}

func TestInjectorNonRootSampled(t *testing.T) {
	hdr := opentracing.TextMapCarrier{}
	err := propagator.Inject(nonRootSampled, hdr)
	assert.Nil(t, err)
	assert.EqualValues(t, nonRootSampledHeader, hdr)
}

func TestInjectorNonRootNonSampled(t *testing.T) {
	hdr := opentracing.TextMapCarrier{}
	err := propagator.Inject(nonRootNonSampled, hdr)
	assert.Nil(t, err)
	assert.EqualValues(t, nonRootNonSampledHeader, hdr)
}

<<<<<<< HEAD
func TestCustomBaggagePrefix(t *testing.T) {
	propag := NewZipkinB3HTTPHeaderPropagator(BaggagePrefix("emoji:)"))
	hdr := opentracing.TextMapCarrier{}
	sc := newSpanContext(1, 2, 0, true, map[string]string{"foo": "bar"})
	err := propag.Inject(sc, hdr)
	assert.Nil(t, err)
	m := opentracing.TextMapCarrier{
		"x-b3-traceid": "1",
		"x-b3-spanid":  "2",
		"x-b3-sampled": "1",
		"emoji:)foo":   "bar",
	}
	assert.EqualValues(t, m, hdr)

	sc, err = propag.Extract(m)
	require.NoError(t, err)
	sc.ForeachBaggageItem(func(k, v string) bool {
		assert.Equal(t, "foo", k)
		assert.Equal(t, "bar", v)
		return true
	})
=======
func Test128bitTraceID(t *testing.T) {
	spanCtx, err := propagator.Extract(sampled128bitTraceID)
	assert.Nil(t, err)

	high, _ := strconv.ParseUint("463ac35c9f6413ad", 16, 64)
	low, _ := strconv.ParseUint("48485a3953bb6124", 16, 64)
	assert.EqualValues(t, jaeger.TraceID{High: high, Low: low}, spanCtx.TraceID())

	hdr := opentracing.TextMapCarrier{}
	err = propagator.Inject(spanCtx, hdr)
	assert.Nil(t, err)
	assert.EqualValues(t, sampled128bitTraceID["x-b3-traceid"], hdr["x-b3-traceid"])
}

func TestInvalid128bitTraceID(t *testing.T) {
	_, err := propagator.Extract(invalidTraceID)
	assert.EqualError(t, err, opentracing.ErrSpanContextNotFound.Error())
>>>>>>> 6e798e77
}<|MERGE_RESOLUTION|>--- conflicted
+++ resolved
@@ -148,7 +148,6 @@
 	assert.EqualValues(t, nonRootNonSampledHeader, hdr)
 }
 
-<<<<<<< HEAD
 func TestCustomBaggagePrefix(t *testing.T) {
 	propag := NewZipkinB3HTTPHeaderPropagator(BaggagePrefix("emoji:)"))
 	hdr := opentracing.TextMapCarrier{}
@@ -170,7 +169,8 @@
 		assert.Equal(t, "bar", v)
 		return true
 	})
-=======
+}
+
 func Test128bitTraceID(t *testing.T) {
 	spanCtx, err := propagator.Extract(sampled128bitTraceID)
 	assert.Nil(t, err)
@@ -188,5 +188,4 @@
 func TestInvalid128bitTraceID(t *testing.T) {
 	_, err := propagator.Extract(invalidTraceID)
 	assert.EqualError(t, err, opentracing.ErrSpanContextNotFound.Error())
->>>>>>> 6e798e77
 }